--- conflicted
+++ resolved
@@ -64,13 +64,7 @@
 
     $ cd ${cfg.appName}
     $ ${packageManager} install
-<<<<<<< HEAD
-    $ ${packageManager === 'npm' ? 'npm run' : packageManager} tauri ${
-      packageManager === 'npm' ? '-- ' : ''
-    }dev
-=======
     $ ${packageManager === 'npm' ? 'npm run' : packageManager} tauri dev
->>>>>>> f2865fad
     `)
 
     return await Promise.resolve()
